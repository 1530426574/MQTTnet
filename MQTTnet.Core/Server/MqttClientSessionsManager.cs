--- conflicted
+++ resolved
@@ -166,12 +166,8 @@
                         _clientSessions.Remove(connectPacket.ClientId);
                         clientSession.Dispose();
                         clientSession = null;
-<<<<<<< HEAD
 
                         _trace.Verbose(nameof(MqttClientSessionsManager), "Disposed existing session of client '{0}'.", connectPacket.ClientId);
-=======
-                        _logger.LogTrace("Disposed existing session of client '{0}'.", connectPacket.ClientId);
->>>>>>> 3529724b
                     }
                     else
                     {
