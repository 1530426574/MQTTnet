--- conflicted
+++ resolved
@@ -18,16 +18,12 @@
 
         public SslProtocols SslProtocol { get; set; } = SslProtocols.Tls12;
 
-<<<<<<< HEAD
-        public IEnumerable<IEnumerable<byte>> Certificates { get; set; }
-=======
 #if WINDOWS_UWP
         public IEnumerable<IEnumerable<byte>> Certificates { get; set; }
 #else
         public IEnumerable<X509Certificate> Certificates { get; set; }
 #endif
         
->>>>>>> 9fb1cc33
 
         public bool AllowUntrustedCertificates { get; set; }
 
