﻿using System;
using System.Collections.Generic;
using System.Diagnostics;
using System.Linq;
using System.Net;
using System.Threading;
using System.Threading.Tasks;
using MQTTnet.Adapter;
using MQTTnet.Diagnostics;
using MQTTnet.Exceptions;
using MQTTnet.Formatter;
using MQTTnet.Internal;
using MQTTnet.Packets;
using MQTTnet.Protocol;

namespace MQTTnet.Client
{
    public class MqttClient : IMqttClient
    {
        private readonly MqttPacketIdentifierProvider _packetIdentifierProvider = new MqttPacketIdentifierProvider();
        private readonly Stopwatch _sendTracker = new Stopwatch();
        private readonly object _disconnectLock = new object();
        private readonly MqttPacketDispatcher _packetDispatcher = new MqttPacketDispatcher();

        private readonly IMqttClientAdapterFactory _adapterFactory;
        private readonly IMqttNetChildLogger _logger;

        private CancellationTokenSource _cancellationTokenSource;
        internal Task _packetReceiverTask;
        internal Task _keepAliveMessageSenderTask;
        private IMqttChannelAdapter _adapter;
        private bool _cleanDisconnectInitiated;
        private long _disconnectGate;

        public MqttClient(IMqttClientAdapterFactory channelFactory, IMqttNetLogger logger)
        {
            if (logger == null) throw new ArgumentNullException(nameof(logger));

            _adapterFactory = channelFactory ?? throw new ArgumentNullException(nameof(channelFactory));
            _logger = logger.CreateChildLogger(nameof(MqttClient));
        }

        public event EventHandler<MqttClientConnectedEventArgs> Connected;
        public event EventHandler<MqttClientDisconnectedEventArgs> Disconnected;
        public event EventHandler<MqttApplicationMessageReceivedEventArgs> ApplicationMessageReceived;

        public bool IsConnected { get; private set; }
        public IMqttClientOptions Options { get; private set; }

        public async Task<MqttClientConnectResult> ConnectAsync(IMqttClientOptions options)
        {
            if (options == null) throw new ArgumentNullException(nameof(options));
            if (options.ChannelOptions == null) throw new ArgumentException("ChannelOptions are not set.");

            ThrowIfConnected("It is not allowed to connect with a server after the connection is established.");

            try
            {
                Options = options;

                _packetIdentifierProvider.Reset();
                _packetDispatcher.Reset();

                _cancellationTokenSource = new CancellationTokenSource();
                _disconnectGate = 0;
                _adapter = _adapterFactory.CreateClientAdapter(options, _logger);
<<<<<<< HEAD
                
                _logger.Verbose($"Trying to connect with server ({_options.ChannelOptions}).");
                await _adapter.ConnectAsync(_options.CommunicationTimeout, _cancellationTokenSource.Token).ConfigureAwait(false);
=======

                _logger.Verbose($"Trying to connect with server ({Options.ChannelOptions}).");
                await _adapter.ConnectAsync(Options.CommunicationTimeout, _cancellationTokenSource.Token).ConfigureAwait(false);
>>>>>>> 8fa9943c
                _logger.Verbose("Connection with server established.");

                StartReceivingPackets(_cancellationTokenSource.Token);

                var connectResponse = await AuthenticateAsync(options.WillMessage, _cancellationTokenSource.Token).ConfigureAwait(false);
                _logger.Verbose("MQTT connection with server established.");

                _sendTracker.Restart();

                if (Options.KeepAlivePeriod != TimeSpan.Zero)
                {
                    StartSendingKeepAliveMessages(_cancellationTokenSource.Token);
                }

                IsConnected = true;
                Connected?.Invoke(this, new MqttClientConnectedEventArgs(connectResponse.IsSessionPresent));

                _logger.Info("Connected.");
                return new MqttClientConnectResult(connectResponse.IsSessionPresent);
            }
            catch (Exception exception)
            {
                _logger.Error(exception, "Error while connecting with server.");

                if (!DisconnectIsPending())
                {
                    await DisconnectInternalAsync(null, exception).ConfigureAwait(false);
                }

                throw;
            }
        }

        public async Task DisconnectAsync()
        {
            try
            {
                _cleanDisconnectInitiated = true;

                if (IsConnected && !_cancellationTokenSource.IsCancellationRequested)
                {
                    await SendAsync(new MqttDisconnectPacket(), _cancellationTokenSource.Token).ConfigureAwait(false);
                }
            }
            finally
            {
                if (!DisconnectIsPending())
                {
                    await DisconnectInternalAsync(null, null).ConfigureAwait(false);
                }
            }
        }

        public async Task<IList<MqttSubscribeResult>> SubscribeAsync(IEnumerable<TopicFilter> topicFilters)
        {
            if (topicFilters == null) throw new ArgumentNullException(nameof(topicFilters));

            ThrowIfNotConnected();

            var subscribePacket = new MqttSubscribePacket
            {
                PacketIdentifier = _packetIdentifierProvider.GetNewPacketIdentifier(),
                TopicFilters = topicFilters.ToList()
            };

            var response = await SendAndReceiveAsync<MqttSubAckPacket>(subscribePacket, _cancellationTokenSource.Token).ConfigureAwait(false);

            if (response.SubscribeReturnCodes.Count != subscribePacket.TopicFilters.Count)
            {
                throw new MqttProtocolViolationException("The return codes are not matching the topic filters [MQTT-3.9.3-1].");
            }

            return subscribePacket.TopicFilters.Select((t, i) => new MqttSubscribeResult(t, response.SubscribeReturnCodes[i])).ToList();
        }

        public Task UnsubscribeAsync(IEnumerable<string> topicFilters)
        {
            if (topicFilters == null) throw new ArgumentNullException(nameof(topicFilters));

            ThrowIfNotConnected();

            var unsubscribePacket = new MqttUnsubscribePacket
            {
                PacketIdentifier = _packetIdentifierProvider.GetNewPacketIdentifier(),
                TopicFilters = topicFilters.ToList()
            };

            return SendAndReceiveAsync<MqttUnsubAckPacket>(unsubscribePacket, _cancellationTokenSource.Token);
        }

        public Task PublishAsync(MqttApplicationMessage applicationMessage)
        {
            if (applicationMessage == null) throw new ArgumentNullException(nameof(applicationMessage));

            ThrowIfNotConnected();

            var publishPacket = _adapter.PacketFormatterAdapter.ConvertApplicationMessageToPublishPacket(applicationMessage);

            switch (applicationMessage.QualityOfServiceLevel)
            {
                case MqttQualityOfServiceLevel.AtMostOnce:
                    {
                        // No packet identifier is used for QoS 0 [3.3.2.2 Packet Identifier]
                        return SendAsync(publishPacket, _cancellationTokenSource.Token);
                    }
                case MqttQualityOfServiceLevel.AtLeastOnce:
                    {
                        publishPacket.PacketIdentifier = _packetIdentifierProvider.GetNewPacketIdentifier();
                        return SendAndReceiveAsync<MqttPubAckPacket>(publishPacket, _cancellationTokenSource.Token);
                    }
                case MqttQualityOfServiceLevel.ExactlyOnce:
                    {
                        return PublishExactlyOnce(publishPacket, _cancellationTokenSource.Token);
                    }
                default:
                    {
                        throw new NotSupportedException();
                    }
            }
        }

        public void Dispose()
        {
            _cancellationTokenSource?.Cancel(false);
            _cancellationTokenSource?.Dispose();
            _cancellationTokenSource = null;

            _adapter?.Dispose();
            _adapter = null;
        }

        private async Task<MqttConnAckPacket> AuthenticateAsync(MqttApplicationMessage willApplicationMessage, CancellationToken cancellationToken)
        {
            var connectPacket = new MqttConnectPacket
            {
                ClientId = Options.ClientId,
                Username = Options.Credentials?.Username,
                Password = Options.Credentials?.Password,
                CleanSession = Options.CleanSession,
                KeepAlivePeriod = (ushort)Options.KeepAlivePeriod.TotalSeconds,
                WillMessage = willApplicationMessage
            };

            //connectPacket.RequestProblemInformationProperty = true;
            //connectPacket.RequestResponseInformationProperty = true;

            var response = await SendAndReceiveAsync<MqttConnAckPacket>(connectPacket, cancellationToken).ConfigureAwait(false);
            if (response.ConnectReturnCode != MqttConnectReturnCode.ConnectionAccepted)
            {
                throw new MqttConnectingFailedException(response.ConnectReturnCode);
            }

            return response;
        }

        private void ThrowIfNotConnected()
        {
            if (!IsConnected || Interlocked.Read(ref _disconnectGate) == 1) throw new MqttCommunicationException("The client is not connected.");
        }

        private void ThrowIfConnected(string message)
        {
            if (IsConnected) throw new MqttProtocolViolationException(message);
        }

        private async Task DisconnectInternalAsync(Task sender, Exception exception)
        {
            var clientWasConnected = IsConnected;

            InitiateDisconnect();
            
            IsConnected = false;

            try
            {
                if (_adapter != null)
                {
                    await _adapter.DisconnectAsync(Options.CommunicationTimeout, CancellationToken.None).ConfigureAwait(false);
                }

                await WaitForTaskAsync(_packetReceiverTask, sender).ConfigureAwait(false);
                await WaitForTaskAsync(_keepAliveMessageSenderTask, sender).ConfigureAwait(false);
                
                _logger.Verbose("Disconnected from adapter.");
            }
            catch (Exception adapterException)
            {
                _logger.Warning(adapterException, "Error while disconnecting from adapter.");
            }
            finally
            {
                Dispose();
                _cleanDisconnectInitiated = false;

                _logger.Info("Disconnected.");
                Disconnected?.Invoke(this, new MqttClientDisconnectedEventArgs(clientWasConnected, exception));
            }
        }

        private void InitiateDisconnect()
        {
            lock (_disconnectLock)
            {
                try
                {
                    if (_cancellationTokenSource?.IsCancellationRequested == true)
                    {
                        return;
                    }

                    _cancellationTokenSource?.Cancel(false);
                }
                catch (Exception exception)
                {
                    _logger.Warning(exception, "Error while initiating disconnect.");
                }
            }
        }

        private Task SendAsync(MqttBasePacket packet, CancellationToken cancellationToken)
        {
            cancellationToken.ThrowIfCancellationRequested();

            _sendTracker.Restart();

            return _adapter.SendPacketAsync(packet, cancellationToken);
        }

        private async Task<TResponsePacket> SendAndReceiveAsync<TResponsePacket>(MqttBasePacket requestPacket, CancellationToken cancellationToken) where TResponsePacket : MqttBasePacket
        {
            cancellationToken.ThrowIfCancellationRequested();

            _sendTracker.Restart();

            ushort identifier = 0;
            if (requestPacket is IMqttPacketWithIdentifier packetWithIdentifier && packetWithIdentifier.PacketIdentifier.HasValue)
            {
                identifier = packetWithIdentifier.PacketIdentifier.Value;
            }

            var packetAwaiter = _packetDispatcher.AddPacketAwaiter<TResponsePacket>(identifier);
            try
            {
                await _adapter.SendPacketAsync(requestPacket, cancellationToken).ConfigureAwait(false);
                var respone = await Internal.TaskExtensions.TimeoutAfterAsync(ct => packetAwaiter.Task, Options.CommunicationTimeout, cancellationToken).ConfigureAwait(false);

                return (TResponsePacket)respone;
            }
            catch (MqttCommunicationTimedOutException)
            {
                _logger.Warning(null, "Timeout while waiting for packet of type '{0}'.", typeof(TResponsePacket).Namespace);
                throw;
            }
            finally
            {
                _packetDispatcher.RemovePacketAwaiter<TResponsePacket>(identifier);
            }
        }

        private async Task SendKeepAliveMessagesAsync(CancellationToken cancellationToken)
        {
            try
            {
                _logger.Verbose("Start sending keep alive packets.");

                while (!cancellationToken.IsCancellationRequested)
                {
                    var keepAliveSendInterval = TimeSpan.FromSeconds(Options.KeepAlivePeriod.TotalSeconds * 0.75);
                    if (Options.KeepAliveSendInterval.HasValue)
                    {
                        keepAliveSendInterval = Options.KeepAliveSendInterval.Value;
                    }

                    var waitTime = keepAliveSendInterval - _sendTracker.Elapsed;
                    if (waitTime <= TimeSpan.Zero)
                    {
                        await SendAndReceiveAsync<MqttPingRespPacket>(new MqttPingReqPacket(), cancellationToken).ConfigureAwait(false);
                        waitTime = keepAliveSendInterval;
                    }

                    await Task.Delay(waitTime, cancellationToken).ConfigureAwait(false);
                }
            }
            catch (Exception exception)
            {
                if (_cleanDisconnectInitiated)
                {
                    return;
                }

                if (exception is OperationCanceledException)
                {
                }
                else if (exception is MqttCommunicationException)
                {
                    _logger.Warning(exception, "MQTT communication exception while sending/receiving keep alive packets.");
                }
                else
                {
                    _logger.Error(exception, "Unhandled exception while sending/receiving keep alive packets.");
                }

                if (!DisconnectIsPending())
                {
                    await DisconnectInternalAsync(_keepAliveMessageSenderTask, exception).ConfigureAwait(false);
                }
            }
            finally
            {
                _logger.Verbose("Stopped sending keep alive packets.");
            }
        }

        private async Task ReceivePacketsAsync(CancellationToken cancellationToken)
        {
            try
            {
                _logger.Verbose("Start receiving packets.");

                while (!cancellationToken.IsCancellationRequested)
                {
                    var packet = await _adapter.ReceivePacketAsync(TimeSpan.Zero, cancellationToken)
                        .ConfigureAwait(false);

                    if (packet != null && !cancellationToken.IsCancellationRequested)
                    {
                        await ProcessReceivedPacketAsync(packet, cancellationToken).ConfigureAwait(false);
                    }
                }
            }
            catch (Exception exception)
            {
                if (_cleanDisconnectInitiated)
                {
                    return;
                }

                if (exception is OperationCanceledException)
                {
                }
                else if (exception is MqttCommunicationException)
                {
                    _logger.Warning(exception, "MQTT communication exception while receiving packets.");
                }
                else
                {
                    _logger.Error(exception, "Unhandled exception while receiving packets.");
                }

                _packetDispatcher.Dispatch(exception);

                if (!DisconnectIsPending())
                {
                    await DisconnectInternalAsync(_packetReceiverTask, exception).ConfigureAwait(false);
                }
            }
            finally
            {
                _logger.Verbose("Stopped receiving packets.");
            }
        }

        private Task ProcessReceivedPacketAsync(MqttBasePacket packet, CancellationToken cancellationToken)
        {
            if (packet is MqttPublishPacket publishPacket)
            {
                return ProcessReceivedPublishPacketAsync(publishPacket, cancellationToken);
            }

            if (packet is MqttPingReqPacket)
            {
                return SendAsync(new MqttPingRespPacket(), cancellationToken);
            }

            if (packet is MqttDisconnectPacket)
            {
                return DisconnectAsync();
            }

            if (packet is MqttPubRelPacket pubRelPacket)
            {
                return ProcessReceivedPubRelPacket(pubRelPacket, cancellationToken);
            }

            _packetDispatcher.Dispatch(packet);
            return Task.FromResult(0);
        }

        private Task ProcessReceivedPublishPacketAsync(MqttPublishPacket publishPacket, CancellationToken cancellationToken)
        {
            if (publishPacket.QualityOfServiceLevel == MqttQualityOfServiceLevel.AtMostOnce)
            {
                FireApplicationMessageReceivedEvent(publishPacket);
                return Task.FromResult(0);
            }

            if (publishPacket.QualityOfServiceLevel == MqttQualityOfServiceLevel.AtLeastOnce)
            {
                FireApplicationMessageReceivedEvent(publishPacket);
                return SendAsync(new MqttPubAckPacket { PacketIdentifier = publishPacket.PacketIdentifier }, cancellationToken);
            }

            if (publishPacket.QualityOfServiceLevel == MqttQualityOfServiceLevel.ExactlyOnce)
            {
                // QoS 2 is implement as method "B" (4.3.3 QoS 2: Exactly once delivery)
                FireApplicationMessageReceivedEvent(publishPacket);
                return SendAsync(new MqttPubRecPacket { PacketIdentifier = publishPacket.PacketIdentifier }, cancellationToken);
            }

            throw new MqttCommunicationException("Received a not supported QoS level.");
        }

        private Task ProcessReceivedPubRelPacket(MqttPubRelPacket pubRelPacket, CancellationToken cancellationToken)
        {
            var response = new MqttPubCompPacket
            {
                PacketIdentifier = pubRelPacket.PacketIdentifier
            };

            return SendAsync(response, cancellationToken);
        }

        private async Task PublishExactlyOnce(MqttPublishPacket publishPacket, CancellationToken cancellationToken)
        {
            publishPacket.PacketIdentifier = _packetIdentifierProvider.GetNewPacketIdentifier();

            var pubRecPacket = await SendAndReceiveAsync<MqttPubRecPacket>(publishPacket, cancellationToken).ConfigureAwait(false);
            var pubRelPacket = new MqttPubRelPacket
            {
                PacketIdentifier = pubRecPacket.PacketIdentifier
            };

            await SendAndReceiveAsync<MqttPubCompPacket>(pubRelPacket, cancellationToken).ConfigureAwait(false);
        }

        private void StartReceivingPackets(CancellationToken cancellationToken)
        {
            _packetReceiverTask = Task.Factory.StartNew(
                () => ReceivePacketsAsync(cancellationToken),
                cancellationToken,
                TaskCreationOptions.LongRunning, 
                TaskScheduler.Default).Unwrap();
        }

        private void StartSendingKeepAliveMessages(CancellationToken cancellationToken)
        {
            _keepAliveMessageSenderTask = Task.Factory.StartNew(
                () => SendKeepAliveMessagesAsync(cancellationToken),
                cancellationToken,
                TaskCreationOptions.LongRunning,
                TaskScheduler.Default).Unwrap();
        }

        private void FireApplicationMessageReceivedEvent(MqttPublishPacket publishPacket)
        {
            try
            {
                // TODO: Move conversion to formatter.
                var applicationMessage = publishPacket.ToApplicationMessage();
                ApplicationMessageReceived?.Invoke(this, new MqttApplicationMessageReceivedEventArgs(Options.ClientId, applicationMessage));
            }
            catch (Exception exception)
            {
                _logger.Error(exception, "Unhandled exception while handling application message.");
            }
        }

        private static async Task WaitForTaskAsync(Task task, Task sender)
        {
            if (task == sender || task == null)
            {
                return;
            }

            if (task.IsCanceled || task.IsCompleted || task.IsFaulted)
            {
                return;
            }

            try
            {
                await task.ConfigureAwait(false);
            }
            catch (OperationCanceledException)
            {
            }
        }

        private bool DisconnectIsPending()
        {
            return Interlocked.CompareExchange(ref _disconnectGate, 1, 0) != 0;
        }
    }
}<|MERGE_RESOLUTION|>--- conflicted
+++ resolved
@@ -64,15 +64,9 @@
                 _cancellationTokenSource = new CancellationTokenSource();
                 _disconnectGate = 0;
                 _adapter = _adapterFactory.CreateClientAdapter(options, _logger);
-<<<<<<< HEAD
-                
-                _logger.Verbose($"Trying to connect with server ({_options.ChannelOptions}).");
-                await _adapter.ConnectAsync(_options.CommunicationTimeout, _cancellationTokenSource.Token).ConfigureAwait(false);
-=======
 
                 _logger.Verbose($"Trying to connect with server ({Options.ChannelOptions}).");
                 await _adapter.ConnectAsync(Options.CommunicationTimeout, _cancellationTokenSource.Token).ConfigureAwait(false);
->>>>>>> 8fa9943c
                 _logger.Verbose("Connection with server established.");
 
                 StartReceivingPackets(_cancellationTokenSource.Token);
